use std::{collections::BTreeMap, io::Write, path::Path, str::FromStr};

use anyhow::{Error, Result};
use async_trait::async_trait;
use colored::Colorize;
use forc_tracing::println_warning;

use fuel_crypto::{Message, PublicKey, SecretKey, Signature};
use fuel_tx::{field, Address, Buildable, ContractId, Input, Output, TransactionBuilder, Witness};
use fuels::macros::abigen;
use fuels_accounts::{
    provider::Provider,
    wallet::{Wallet, WalletUnlocked},
    ViewOnlyAccount,
};
use fuels_core::types::{
    bech32::{Bech32Address, FUEL_BECH32_HRP},
    coin_type::CoinType,
    transaction_builders::{create_coin_input, create_coin_message_input},
};

use forc_wallet::{
    account::{derive_secret_key, new_at_index_cli},
    balance::{
        collect_accounts_with_verification, print_account_balances, AccountBalances,
        AccountVerification, AccountsMap,
    },
    new::{new_wallet_cli, New},
    utils::default_wallet_path,
};
use tracing::info;

use crate::{constants::DEFAULT_PRIVATE_KEY, util::target::Target};

#[derive(PartialEq, Eq)]
pub enum WalletSelectionMode {
    /// Holds the password of forc-wallet instance.
    ForcWallet(String),
    Manual,
}

fn prompt_address() -> Result<Bech32Address> {
    print!("Please provide the address of the wallet you are going to sign this transaction with:");
    std::io::stdout().flush()?;
    let mut buf = String::new();
    std::io::stdin().read_line(&mut buf)?;
    Bech32Address::from_str(buf.trim()).map_err(Error::msg)
}

fn prompt_signature(tx_id: fuel_tx::Bytes32) -> Result<Signature> {
    println!("Transaction id to sign: {tx_id}");
    print!("Please provide the signature:");
    std::io::stdout().flush()?;
    let mut buf = String::new();
    std::io::stdin().read_line(&mut buf)?;
    Signature::from_str(buf.trim()).map_err(Error::msg)
}

fn ask_user_yes_no_question(question: &str) -> Result<bool> {
    print!("{question}");
    std::io::stdout().flush()?;
    let mut ans = String::new();
    std::io::stdin().read_line(&mut ans)?;
    // Pop trailing \n as users press enter to submit their answers.
    ans.pop();
    // Trim the user input as it might have an additional space.
    let ans = ans.trim();
    Ok(ans == "y" || ans == "Y")
}

fn collect_user_accounts(
    wallet_path: &Path,
    password: &str,
) -> Result<BTreeMap<usize, Bech32Address>> {
    let verification = AccountVerification::Yes(password.to_string());
    let accounts = collect_accounts_with_verification(wallet_path, verification).map_err(|e| {
        if e.to_string().contains("Mac Mismatch") {
            anyhow::anyhow!("Failed to access forc-wallet vault. Please check your password")
        } else {
            e
        }
    })?;
    Ok(accounts)
}

pub(crate) fn prompt_forc_wallet_password(wallet_path: &Path) -> Result<String> {
    let prompt = format!(
        "\nPlease provide the password of your encrypted wallet vault at {wallet_path:?}: "
    );
    let password = rpassword::prompt_password(prompt)?;
    Ok(password)
}

<<<<<<< HEAD
pub(crate) fn first_user_account(wallet_path: &Path, password: &str) -> Result<Bech32Address> {
    let accounts = collect_user_accounts(wallet_path, password)?;

    let account = accounts
        .get(&0)
        .ok_or_else(|| anyhow::anyhow!("No account derived for this wallet"))?
        .clone();
    Ok(account)
}
=======
>>>>>>> edff10d1
pub(crate) fn check_and_create_wallet_at_default_path(wallet_path: &Path) -> Result<()> {
    if !wallet_path.exists() {
        let question = format!("Could not find a wallet at {wallet_path:?}, would you like to create a new one? [y/N]: ");
        let accepted = ask_user_yes_no_question(&question)?;
        let new_options = New {
            force: false,
            cache_accounts: None,
        };
        if accepted {
            new_wallet_cli(wallet_path, new_options)?;
            println!("Wallet created successfully.");
            // Derive first account for the fresh wallet we created.
            new_at_index_cli(wallet_path, 0)?;
            println!("Account derived successfully.");
        } else {
            anyhow::bail!("Refused to create a new wallet. If you don't want to use forc-wallet, you can sign this transaction manually with --manual-signing flag.")
        }
    }
    Ok(())
}

pub(crate) fn secret_key_from_forc_wallet(
    wallet_path: &Path,
    account_index: usize,
    password: &str,
) -> Result<SecretKey> {
    let secret_key = derive_secret_key(wallet_path, account_index, password).map_err(|e| {
        if e.to_string().contains("Mac Mismatch") {
            anyhow::anyhow!("Failed to access forc-wallet vault. Please check your password")
        } else {
            e
        }
    })?;
    Ok(secret_key)
}

pub(crate) fn bech32_from_secret(secret_key: &SecretKey) -> Result<Bech32Address> {
    let public_key = PublicKey::from(secret_key);
    let hashed = public_key.hash();
    let bech32 = Bech32Address::new(FUEL_BECH32_HRP, hashed);
    Ok(bech32)
}

pub(crate) fn select_manual_secret_key(
    default_signer: bool,
    signing_key: Option<SecretKey>,
) -> Option<SecretKey> {
    match (default_signer, signing_key) {
        // Note: unwrap is safe here as we already know that 'DEFAULT_PRIVATE_KEY' is a valid private key.
        (true, None) => Some(SecretKey::from_str(DEFAULT_PRIVATE_KEY).unwrap()),
        (true, Some(signing_key)) => {
            println_warning("Signing key is provided while requesting to sign with a default signer. Using signing key");
            Some(signing_key)
        }
        (false, None) => None,
        (false, Some(signing_key)) => Some(signing_key),
    }
}

/// Collect and return balances of each account in the accounts map.
async fn collect_account_balances(
    accounts_map: &AccountsMap,
    provider: &Provider,
) -> Result<AccountBalances> {
    let accounts: Vec<_> = accounts_map
        .values()
        .map(|addr| Wallet::from_address(addr.clone(), Some(provider.clone())))
        .collect();

    futures::future::try_join_all(accounts.iter().map(|acc| acc.get_balances()))
        .await
        .map_err(|e| anyhow::anyhow!("{e}"))
}

// TODO: Simplify the function signature once https://github.com/FuelLabs/sway/issues/6071 is closed.
pub(crate) async fn select_secret_key(
    wallet_mode: &WalletSelectionMode,
    default_sign: bool,
    signing_key: Option<SecretKey>,
    provider: &Provider,
) -> Result<Option<SecretKey>> {
    let chain_info = provider.chain_info().await?;
    let signing_key = match wallet_mode {
        WalletSelectionMode::ForcWallet(password) => {
            let wallet_path = default_wallet_path();
            check_and_create_wallet_at_default_path(&wallet_path)?;
            // TODO: This is a very simple TUI, we should consider adding a nice TUI
            // capabilities for selections and answer collection.
            let accounts = collect_user_accounts(&wallet_path, password)?;
            let account_balances = collect_account_balances(&accounts, provider).await?;

            let total_balance = account_balances
                .iter()
                .flat_map(|account| account.values())
                .sum::<u64>();
            if total_balance == 0 {
                let first_account = accounts
                    .get(&0)
                    .ok_or_else(|| anyhow::anyhow!("No account derived for this wallet"))?;
                let target = Target::from_str(&chain_info.name).unwrap_or(Target::testnet());
                let faucet_link = format!("{}/?address={first_account}", target.faucet_url());
                anyhow::bail!("Your wallet does not have any funds to pay for the transaction.\
                                      \n\nIf you are interacting with a testnet consider using the faucet.\
                                      \n-> {target} network faucet: {faucet_link}\
                                      \nIf you are interacting with a local node, consider providing a chainConfig which funds your account.")
            }
            print_account_balances(&accounts, &account_balances);

            let mut account_index;
            loop {
                print!("\nPlease provide the index of account to use for signing: ");
                std::io::stdout().flush()?;
                let mut input_account_index = String::new();
                std::io::stdin().read_line(&mut input_account_index)?;
                account_index = input_account_index.trim().parse::<usize>()?;
                if accounts.contains_key(&account_index) {
                    break;
                }
                let options: Vec<String> = accounts.keys().map(|key| key.to_string()).collect();
                println_warning(&format!(
                    "\"{}\" is not a valid account.\nPlease choose a valid option from {}",
                    account_index,
                    options.join(","),
                ));
            }

            let secret_key = secret_key_from_forc_wallet(&wallet_path, account_index, password)?;

            let bech32 = bech32_from_secret(&secret_key)?;
            // TODO: Do this via forc-wallet once the functionality is exposed.
            let question = format!(
                "Do you agree to sign this transaction with {}? [y/N]: ",
                bech32
            );
            let accepted = ask_user_yes_no_question(&question)?;
            if !accepted {
                anyhow::bail!("User refused to sign");
            }

            Some(secret_key)
        }
        WalletSelectionMode::Manual => select_manual_secret_key(default_sign, signing_key),
    };
    Ok(signing_key)
}

<<<<<<< HEAD
pub(crate) async fn update_proxy_contract_target(
    provider: Provider,
    secret_key: SecretKey,
    proxy_contract_id: ContractId,
    new_target: ContractId,
) -> Result<()> {
    abigen!(Contract(
        name = "ProxyContract",
        abi = "forc-plugins/forc-client/src/util/proxy_contract-abi.json"
    ));

    let wallet = WalletUnlocked::new_from_private_key(secret_key, Some(provider));

    let proxy_contract = ProxyContract::new(proxy_contract_id, wallet);

    // TODO: what happens if the call fails? Does 'FuelCallResponse' is returned as Err() in that case?
    proxy_contract
        .methods()
        .set_proxy_target(new_target)
        .call()
        .await?;
    info!(
        "  {} proxy contract's target to 0x{}",
        "Updated".bold().green(),
        new_target
    );
    Ok(())
}

=======
>>>>>>> edff10d1
#[async_trait]
pub trait TransactionBuilderExt<Tx> {
    fn add_contract(&mut self, contract_id: ContractId) -> &mut Self;
    fn add_contracts(&mut self, contract_ids: Vec<ContractId>) -> &mut Self;
    fn add_inputs(&mut self, inputs: Vec<Input>) -> &mut Self;
    async fn fund(
        &mut self,
        address: Address,
        provider: Provider,
        signature_witness_index: u16,
    ) -> Result<&mut Self>;
    async fn finalize_signed(
        &mut self,
        client: Provider,
        default_signature: bool,
        signing_key: Option<SecretKey>,
        wallet_mode: &WalletSelectionMode,
    ) -> Result<Tx>;
}

#[async_trait]
impl<Tx: Buildable + field::Witnesses + Send> TransactionBuilderExt<Tx> for TransactionBuilder<Tx> {
    fn add_contract(&mut self, contract_id: ContractId) -> &mut Self {
        let input_index = self
            .inputs()
            .len()
            .try_into()
            .expect("limit of 256 inputs exceeded");
        self.add_input(fuel_tx::Input::contract(
            fuel_tx::UtxoId::new(fuel_tx::Bytes32::zeroed(), 0),
            fuel_tx::Bytes32::zeroed(),
            fuel_tx::Bytes32::zeroed(),
            fuel_tx::TxPointer::new(0u32.into(), 0),
            contract_id,
        ))
        .add_output(fuel_tx::Output::Contract(
            fuel_tx::output::contract::Contract {
                input_index,
                balance_root: fuel_tx::Bytes32::zeroed(),
                state_root: fuel_tx::Bytes32::zeroed(),
            },
        ))
    }
    fn add_contracts(&mut self, contract_ids: Vec<ContractId>) -> &mut Self {
        for contract_id in contract_ids {
            self.add_contract(contract_id);
        }
        self
    }
    fn add_inputs(&mut self, inputs: Vec<Input>) -> &mut Self {
        for input in inputs {
            self.add_input(input);
        }
        self
    }
    async fn fund(
        &mut self,
        address: Address,
        provider: Provider,
        signature_witness_index: u16,
    ) -> Result<&mut Self> {
        let asset_id = *provider.base_asset_id();
        let wallet = Wallet::from_address(Bech32Address::from(address), Some(provider));

        let amount = 1_000_000;
        let filter = None;
        let inputs: Vec<_> = wallet
            .get_spendable_resources(asset_id, amount, filter)
            .await?
            .into_iter()
            .map(|coin_type| match coin_type {
                CoinType::Coin(coin) => create_coin_input(coin, signature_witness_index),
                CoinType::Message(message) => {
                    create_coin_message_input(message, signature_witness_index)
                }
            })
            .collect();
        let output = Output::change(wallet.address().into(), 0, asset_id);

        self.add_inputs(inputs).add_output(output);

        Ok(self)
    }
    async fn finalize_signed(
        &mut self,
        provider: Provider,
        default_sign: bool,
        signing_key: Option<SecretKey>,
        wallet_mode: &WalletSelectionMode,
    ) -> Result<Tx> {
        let chain_info = provider.chain_info().await?;
        let params = chain_info.consensus_parameters;
        let signing_key =
            select_secret_key(wallet_mode, default_sign, signing_key, &provider).await?;
        // Get the address
        let address = if let Some(key) = signing_key {
            Address::from(*key.public_key().hash())
        } else {
            // TODO: Remove this path https://github.com/FuelLabs/sway/issues/6071
            Address::from(prompt_address()?)
        };

        // Insert dummy witness for signature
        let signature_witness_index = self.witnesses().len().try_into()?;
        self.add_witness(Witness::default());

        // Add input coin and output change
        self.fund(
                address,
                provider,
                signature_witness_index,
            )
            .await.map_err(|e| if e.to_string().contains("not enough coins to fit the target") {
                anyhow::anyhow!("Deployment failed due to insufficient funds. Please be sure to have enough coins to pay for deployment transaction.")
            } else {
                e
            })?;

        let mut tx = self.finalize_without_signature_inner();

        let signature = if let Some(signing_key) = signing_key {
            let message = Message::from_bytes(*tx.id(&params.chain_id()));
            Signature::sign(&signing_key, &message)
        } else {
            prompt_signature(tx.id(&params.chain_id()))?
        };

        let witness = Witness::from(signature.as_ref());
        tx.replace_witness(signature_witness_index, witness);
        tx.precompute(&params.chain_id())
            .map_err(anyhow::Error::msg)?;

        Ok(tx)
    }
}

pub trait TransactionExt {
    fn replace_witness(&mut self, witness_index: u16, witness: Witness) -> &mut Self;
}

impl<T: field::Witnesses> TransactionExt for T {
    fn replace_witness(&mut self, index: u16, witness: Witness) -> &mut Self {
        self.witnesses_mut()[index as usize] = witness;
        self
    }
}<|MERGE_RESOLUTION|>--- conflicted
+++ resolved
@@ -91,7 +91,6 @@
     Ok(password)
 }
 
-<<<<<<< HEAD
 pub(crate) fn first_user_account(wallet_path: &Path, password: &str) -> Result<Bech32Address> {
     let accounts = collect_user_accounts(wallet_path, password)?;
 
@@ -101,8 +100,7 @@
         .clone();
     Ok(account)
 }
-=======
->>>>>>> edff10d1
+
 pub(crate) fn check_and_create_wallet_at_default_path(wallet_path: &Path) -> Result<()> {
     if !wallet_path.exists() {
         let question = format!("Could not find a wallet at {wallet_path:?}, would you like to create a new one? [y/N]: ");
@@ -249,7 +247,6 @@
     Ok(signing_key)
 }
 
-<<<<<<< HEAD
 pub(crate) async fn update_proxy_contract_target(
     provider: Provider,
     secret_key: SecretKey,
@@ -279,8 +276,6 @@
     Ok(())
 }
 
-=======
->>>>>>> edff10d1
 #[async_trait]
 pub trait TransactionBuilderExt<Tx> {
     fn add_contract(&mut self, contract_id: ContractId) -> &mut Self;
