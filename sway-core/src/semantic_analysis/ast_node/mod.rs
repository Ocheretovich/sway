--- conflicted
+++ resolved
@@ -132,59 +132,6 @@
     }
 }
 
-<<<<<<< HEAD
-fn handle_item_trait_imports(
-    ctx: &mut TypeCheckContext<'_>,
-    engines: &Engines,
-    handler: &Handler,
-) -> Result<(), ErrorEmitted> {
-    let mut impls_to_insert = TraitMap::default();
-
-    let root_mod = &ctx.namespace().root().module;
-    let dst_mod = ctx.namespace.module(engines);
-
-    for (_, (_, src, decl, _)) in dst_mod.current_items().use_item_synonyms.iter() {
-        let decl = decl.expect_typed_ref();
-
-        let src_mod = root_mod.lookup_submodule(handler, engines, src)?;
-
-        //  if this is an enum or struct or function, import its implementations
-        if let Ok(type_id) = decl.return_type(&Handler::default(), engines) {
-            impls_to_insert.extend(
-                src_mod
-                    .current_items()
-                    .implemented_traits
-                    .filter_by_type_item_import(type_id, engines),
-                engines,
-            );
-        }
-        // if this is a trait, import its implementations
-        let decl_span = decl.span(engines);
-        if matches!(decl, TyDecl::TraitDecl(_)) {
-            // TODO: we only import local impls from the source namespace
-            // this is okay for now but we'll need to device some mechanism to collect all
-            // available trait impls
-            impls_to_insert.extend(
-                src_mod
-                    .current_items()
-                    .implemented_traits
-                    .filter_by_trait_decl_span(decl_span),
-                engines,
-            );
-        }
-    }
-
-    let dst_mod = ctx.namespace_mut().module_mut(engines);
-    dst_mod
-        .current_items_mut()
-        .implemented_traits
-        .extend(impls_to_insert, engines);
-
-    Ok(())
-}
-
-=======
->>>>>>> 65dbd34e
 fn collect_use_statement(
     handler: &Handler,
     engines: &Engines,
